// Produce deprecation warnings (needs to come before arrayobject.h inclusion).
#define NPY_NO_DEPRECATED_API NPY_1_7_API_VERSION

#include <boost/make_shared.hpp>
#include <boost/python.hpp>
#include <boost/python/exception_translator.hpp>
#include <boost/python/raw_function.hpp>
#include <boost/python/suite/indexing/vector_indexing_suite.hpp>
#include <numpy/arrayobject.h>

// these need to be included after boost on OS X
#include <string>  // NOLINT(build/include_order)
#include <vector>  // NOLINT(build/include_order)
#include <fstream>  // NOLINT

#include "caffe/caffe.hpp"
#include "caffe/definitions.hpp"
#include "caffe/layers/memory_data_layer.hpp"
#include "caffe/layers/python_layer.hpp"
#include "caffe/sgd_solvers.hpp"

// Temporary solution for numpy < 1.7 versions: old macro, no promises.
// You're strongly advised to upgrade to >= 1.7.
#ifndef NPY_ARRAY_C_CONTIGUOUS
#define NPY_ARRAY_C_CONTIGUOUS NPY_C_CONTIGUOUS
#define PyArray_SetBaseObject(arr, x) (PyArray_BASE(arr) = (x))
#endif

/* Fix to avoid registration warnings in pycaffe (#3960) */
#define BP_REGISTER_SHARED_PTR_TO_PYTHON(PTR) do { \
  const boost::python::type_info info = \
    boost::python::type_id<shared_ptr<PTR > >(); \
  const boost::python::converter::registration* reg = \
    boost::python::converter::registry::query(info); \
  if (reg == NULL) { \
    bp::register_ptr_to_python<shared_ptr<PTR > >(); \
  } else if ((*reg).m_to_python == NULL) { \
    bp::register_ptr_to_python<shared_ptr<PTR > >(); \
  } \
} while (0)

#if defined(_MSC_VER) && (_MSC_FULL_VER >= 190024210)
// Workaround for VS 2015 Update 3 which breaks boost python
// See: http://stackoverflow.com/questions/38261530/unresolved-external-symbols-since-visual-studio-2015-update-3-boost-python-link
// and https://msdn.microsoft.com/vs-knownissues/vs2015-update3
#define BP_GET_POINTER(cls) \
namespace boost { \
template <> \
const volatile caffe::cls * \
get_pointer(const volatile caffe::cls *c) { \
    return c; \
} \
}

#define BP_GET_POINTER_T(cls, dtype) BP_GET_POINTER(cls<dtype>)

// forward declare the NCCL class
// in case we are not using NCCL
namespace caffe {
template <typename Dtype> class NCCL;
}

BP_GET_POINTER_T(Net, float);
BP_GET_POINTER_T(Layer, float);
BP_GET_POINTER_T(Solver, float);
BP_GET_POINTER_T(SGDSolver, float);
BP_GET_POINTER_T(NesterovSolver, float);
BP_GET_POINTER_T(AdaGradSolver, float);
BP_GET_POINTER_T(RMSPropSolver, float);
BP_GET_POINTER_T(AdaDeltaSolver, float);
BP_GET_POINTER_T(AdamSolver, float);
BP_GET_POINTER_T(NCCL, float);
BP_GET_POINTER(Timer);
BP_GET_POINTER(LayerParameter);
BP_GET_POINTER(NetParameter);
BP_GET_POINTER(NetState);

#endif

namespace bp = boost::python;

namespace caffe {

// For Python, for now, we'll just always use float as the type.
typedef float Dtype;
const int NPY_DTYPE = NPY_FLOAT32;

// Selecting mode.
void set_mode_cpu() { Caffe::set_mode(Caffe::CPU); }
void set_mode_gpu() { Caffe::set_mode(Caffe::GPU); }
void select_device(int id, bool listId) { Caffe::SelectDevice(id, listId); }
void set_devices(bp::tuple args) {
  vector<int> devices(bp::len(args));
  for (int i = 0; i < bp::len(args); ++i) {
    devices[i] = bp::extract<int>(args[i]);
  }
  Caffe::SetDevices(devices);
}


void InitLog() {
  ::google::InitGoogleLogging("");
#ifndef _MSC_VER
  // this symbol is undefined on windows
  ::google::InstallFailureSignalHandler();
#endif  // _MSC_VER
}
<<<<<<< HEAD
void InitLogInfo() {
  // Windows disables abbreviated severities
  InitLog(google::GLOG_INFO);
=======
void InitLogLevel(int level) {
  FLAGS_minloglevel = level;
  InitLog();
}
void InitLogLevelPipe(int level, bool stderr) {
  FLAGS_minloglevel = level;
  FLAGS_logtostderr = stderr;
  InitLog();
>>>>>>> eeebdab1
}
void Log(const string& s) {
  LOG(INFO) << s;
}

void set_random_seed(unsigned int seed) { Caffe::set_random_seed(seed,
                                          Caffe::GetDefaultDevice()); }

// For convenience, check that input files can be opened, and raise an
// exception that boost will send to Python if not (caffe could still crash
// later if the input files are disturbed before they are actually used, but
// this saves frustration in most cases).
static void CheckFile(const string& filename) {
    std::ifstream f(filename.c_str());
    if (!f.good()) {
      f.close();
      throw std::runtime_error("Could not open file " + filename);
    }
    f.close();
}

void CheckContiguousArray(PyArrayObject* arr, string name,
    vector<int_tp> shape) {
  if (!(PyArray_FLAGS(arr) & NPY_ARRAY_C_CONTIGUOUS)) {
    throw std::runtime_error(name + " must be C contiguous");
  }
  // This does not have to hold anymore
  /*
  if (PyArray_NDIM(arr) != 4) {
    throw std::runtime_error(name + " must be 4-d");
  }
  */
  if (PyArray_TYPE(arr) != NPY_FLOAT32) {
    throw std::runtime_error(name + " must be float32");
  }
  for (int_tp i = 1; i < PyArray_NDIM(arr); ++i) {
    if (PyArray_DIMS(arr)[i] != shape[i]) {
      throw std::runtime_error(
          "Shape dimension " + std::to_string(i) + " has wrong size ("
              + std::to_string(static_cast<int_tp>
                  (PyArray_DIMS(arr)[i])) + " vs. "
              + std::to_string(shape[i]) + ")");
    }
  }
}

// Net constructor
shared_ptr<Net<Dtype> > Net_Init(string network_file, int phase,
    int level, const bp::object& stages,
    const bp::object& weights) {
  CheckFile(network_file);

  // Convert stages from list to vector
  std::vector<std::string> stages_vector;
  if (!stages.is_none()) {
    for (int i = 0; i < len(stages); i++) {
      stages_vector.push_back(bp::extract<string>(stages[i]));
    }
  }

  // Initialize net
  shared_ptr<Net<Dtype> > net(new Net<Dtype>(network_file,
        static_cast<Phase>(phase), Caffe::GetDefaultDevice(),
        level, &stages_vector));

  // Load weights
  if (!weights.is_none()) {
    std::string weights_file_str = bp::extract<std::string>(weights);
    CheckFile(weights_file_str);
    net->CopyTrainedLayersFrom(weights_file_str);
  }

  return net;
}

// Legacy Net construct-and-load convenience constructor
shared_ptr<Net<Dtype> > Net_Init_Load(
    string param_file, string pretrained_param_file, int phase,
    int level, const bp::object& stages) {
  LOG(WARNING) << "DEPRECATION WARNING - deprecated use of Python interface";
  LOG(WARNING) << "Use this instead (with the named \"weights\""
    << " parameter):";
  LOG(WARNING) << "Net('" << param_file << "', " << phase
    << ", weights='" << pretrained_param_file << "')";
  CheckFile(param_file);
  CheckFile(pretrained_param_file);

  // Convert stages from list to vector
  std::vector<std::string> stages_vector;
  if (!stages.is_none()) {
    for (int i = 0; i < len(stages); i++) {
      stages_vector.push_back(bp::extract<string>(stages[i]));
    }
  }

  shared_ptr<Net<Dtype> > net(new Net<Dtype>(param_file,
      static_cast<Phase>(phase), Caffe::GetDefaultDevice(),
      level, &stages_vector));
  net->CopyTrainedLayersFrom(pretrained_param_file);
  return net;
}

void Net_Save(const Net<Dtype>& net, string filename) {
  NetParameter net_param;
  net.ToProto(&net_param, false);
  WriteProtoToBinaryFile(net_param, filename.c_str());
}


void Net_SaveHDF5(const Net<Dtype>& net, string filename) {
  net.ToHDF5(filename);
}

void Net_LoadHDF5(Net<Dtype>* net, string filename) {
  net->CopyTrainedLayersFromHDF5(filename.c_str());
}

void Net_SetInputArrays(Net<Dtype>* net, int index, bp::object data_obj,
    bp::object labels_obj) {
  // check that this network has an input MemoryDataLayer
  shared_ptr<MemoryDataLayer<Dtype> > md_layer =
    boost::dynamic_pointer_cast<MemoryDataLayer<Dtype> >(net->layers()[index]);
  if (!md_layer) {
    throw std::runtime_error("set_input_arrays may only be called if the"
        " first layer is a MemoryDataLayer");
  }

  // check that we were passed appropriately-sized contiguous memory
  PyArrayObject* data_arr =
      reinterpret_cast<PyArrayObject*>(data_obj.ptr());
  PyArrayObject* labels_arr =
      reinterpret_cast<PyArrayObject*>(labels_obj.ptr());
  CheckContiguousArray(data_arr, "data array", md_layer->shape());
  CheckContiguousArray(labels_arr, "labels array", md_layer->label_shape());
  if (PyArray_DIMS(data_arr)[0] != PyArray_DIMS(labels_arr)[0]) {
    throw std::runtime_error("data and labels must have the same first"
        " dimension");
  }
  if (PyArray_DIMS(data_arr)[0] % md_layer->batch_size() != 0) {
    throw std::runtime_error("first dimensions of input arrays must be a"
        " multiple of batch size");
  }

  md_layer->Reset(static_cast<Dtype*>(PyArray_DATA(data_arr)),
      static_cast<Dtype*>(PyArray_DATA(labels_arr)),
      PyArray_DIMS(data_arr)[0]);
}


void Net_SetLayerInputArrays(Net<Dtype>* net, Layer<Dtype>* layer,
                             bp::object data_obj, bp::object labels_obj) {
  MemoryDataLayer<Dtype>* md_layer = (MemoryDataLayer<Dtype>*)(layer);
  // check that we were passed appropriately-sized contiguous memory
  PyArrayObject* data_arr =
      reinterpret_cast<PyArrayObject*>(data_obj.ptr());
  CheckContiguousArray(data_arr, "data array", md_layer->shape());
  if (PyArray_DIMS(data_arr)[0] % md_layer->batch_size() != 0) {
    throw std::runtime_error("first dimensions of input arrays must be a"
        " multiple of batch size");
  }

  PyArrayObject* labels_arr = nullptr;

  if (labels_obj.ptr() != bp::object().ptr()) {
    labels_arr = reinterpret_cast<PyArrayObject*>(labels_obj.ptr());
    CheckContiguousArray(labels_arr, "labels array", md_layer->label_shape());
    if (PyArray_DIMS(data_arr)[0] != PyArray_DIMS(labels_arr)[0]) {
      throw std::runtime_error("data and labels must have the same first"
          " dimension");
    }
    md_layer->Reset(static_cast<Dtype*>(PyArray_DATA(data_arr)),
        static_cast<Dtype*>(PyArray_DATA(labels_arr)),
        PyArray_DIMS(data_arr)[0]);
  } else {
    md_layer->Reset(static_cast<Dtype*>(PyArray_DATA(data_arr)),
        nullptr,
        PyArray_DIMS(data_arr)[0]);
  }
}


Solver<Dtype>* GetSolverFromFile(const string& filename) {
  SolverParameter param;
  ReadSolverParamsFromTextFileOrDie(filename, &param);
  return SolverRegistry<Dtype>::CreateSolver(param);
}

Solver<Dtype>* GetSolver(const SolverParameter& solver_param) {
  return SolverRegistry<Dtype>::CreateSolver(solver_param);
}

struct NdarrayConverterGenerator {
  template <typename T> struct apply;
};

template <>
struct NdarrayConverterGenerator::apply<Dtype*> {
  struct type {
    PyObject* operator() (Dtype* data) const {
      // Just store the data pointer, and add the shape information in postcall.
      return PyArray_SimpleNewFromData(0, NULL, NPY_DTYPE, data);
    }
    const PyTypeObject* get_pytype() {
      return &PyArray_Type;
    }
  };
};

struct NdarrayCallPolicies : public bp::default_call_policies {
  typedef NdarrayConverterGenerator result_converter;
  PyObject* postcall(PyObject* pyargs, PyObject* result) {
    bp::object pyblob = bp::extract<bp::tuple>(pyargs)()[0];
    shared_ptr<Blob<Dtype> > blob =
      bp::extract<shared_ptr<Blob<Dtype> > >(pyblob);
    // Free the temporary pointer-holding array, and construct a new one with
    // the shape information from the blob.
    void* data = PyArray_DATA(reinterpret_cast<PyArrayObject*>(result));
    Py_DECREF(result);
    const int_tp num_axes = blob->num_axes();
#ifdef USE_INDEX64
    vector<npy_long> dims(blob->shape().begin(), blob->shape().end());
    PyObject *arr_obj = PyArray_SimpleNewFromData(num_axes, dims.data(),
                                                  NPY_FLOAT32, data);
#else
    vector<npy_intp> dims(blob->shape().begin(), blob->shape().end());
    PyObject *arr_obj = PyArray_SimpleNewFromData(num_axes, dims.data(),
                                                  NPY_FLOAT32, data);
#endif
    // SetBaseObject steals a ref, so we need to INCREF.
    Py_INCREF(pyblob.ptr());
    PyArray_SetBaseObject(reinterpret_cast<PyArrayObject*>(arr_obj),
        pyblob.ptr());
    return arr_obj;
  }
};

bp::object Blob_Reshape(bp::tuple args, bp::dict kwargs) {
  if (bp::len(kwargs) > 0) {
    throw std::runtime_error("Blob.reshape takes no kwargs");
  }
  Blob<Dtype>* self = bp::extract<Blob<Dtype>*>(args[0]);
  vector<int_tp> shape(bp::len(args) - 1);
  for (int_tp i = 1; i < bp::len(args); ++i) {
    shape[i - 1] = bp::extract<int_tp>(args[i]);
  }
  self->Reshape(shape);
  // We need to explicitly return None to use bp::raw_function.
  return bp::object();
}

bp::object BlobVec_add_blob(bp::tuple args, bp::dict kwargs) {
  if (bp::len(kwargs) > 0) {
    throw std::runtime_error("BlobVec.add_blob takes no kwargs");
  }
  typedef vector<shared_ptr<Blob<Dtype> > > BlobVec;
  BlobVec* self = bp::extract<BlobVec*>(args[0]);
  vector<int_tp> shape(bp::len(args) - 1);
  for (int_tp i = 1; i < bp::len(args); ++i) {
    shape[i - 1] = bp::extract<int_tp>(args[i]);
  }
  self->push_back(shared_ptr<Blob<Dtype> >(new Blob<Dtype>(shape)));
  // We need to explicitly return None to use bp::raw_function.
  return bp::object();
}

void exception_translator(std::exception ex) {
  std::cout << ex.what() << std::endl;
}

// NOLINT_NEXT_LINE(runtime/references)
Dtype ForwardFromTo_NoGIL(Net<Dtype>& net, int_tp start, int_tp end) {
  Dtype loss;
  Py_BEGIN_ALLOW_THREADS
  loss = net.ForwardFromTo(start, end);
  Py_END_ALLOW_THREADS
  return loss;
}

// NOLINT_NEXT_LINE(runtime/references)
void BackwardFromTo_NoGIL(Net<Dtype>& net, int_tp start, int_tp end) {
  Py_BEGIN_ALLOW_THREADS
  net.BackwardFromTo(start, end);
  Py_END_ALLOW_THREADS
}

// NOLINT_NEXT_LINE(runtime/references)
Dtype Step_NoGIL(Solver<Dtype>& solver, int_tp iters) {
  Dtype smoothed_loss;
  Py_BEGIN_ALLOW_THREADS
  smoothed_loss = solver.Step(iters);
  Py_END_ALLOW_THREADS
  return smoothed_loss;
}

// NOLINT_NEXT_LINE(runtime/references)
void Solve_NoGIL(Solver<Dtype>& solver, const char* resume_file) {
  Py_BEGIN_ALLOW_THREADS
  solver.Solve(resume_file);
  Py_END_ALLOW_THREADS
}


template<typename Dtype>
class SolverCallback: public Solver<Dtype>::Callback {
 protected:
  bp::object on_start_, on_gradients_ready_;

 public:
  SolverCallback(bp::object on_start, bp::object on_gradients_ready)
    : on_start_(on_start), on_gradients_ready_(on_gradients_ready) { }
  virtual void on_gradients_ready() {
    on_gradients_ready_();
  }
  virtual void on_start() {
    on_start_();
  }
};
template<typename Dtype>
void Solver_add_callback(Solver<Dtype> * solver, bp::object on_start,
  bp::object on_gradients_ready) {
  solver->add_callback(new SolverCallback<Dtype>(on_start, on_gradients_ready));
}

// Seems boost cannot call the base method directly
void Solver_add_nccl(Solver<Dtype>* solver
#ifdef USE_NCCL
  , NCCL<Dtype>* nccl
#endif
) {
#ifdef USE_NCCL
  solver->add_callback(nccl);
#endif
}

void share_weights(Solver<Dtype>* solver, Net<Dtype>* net) {
  net->ShareTrainedLayersWith(solver->net().get());
}

template<typename Dtype>
class NetCallback: public Net<Dtype>::Callback {
 public:
  explicit NetCallback(bp::object run) : run_(run) {}

 protected:
  virtual void run(int layer) {
    run_(layer);
  }
  bp::object run_;
};
void Net_before_forward(Net<Dtype>* net, bp::object run) {
  net->add_before_forward(new NetCallback<Dtype>(run));
}
void Net_after_forward(Net<Dtype>* net, bp::object run) {
  net->add_after_forward(new NetCallback<Dtype>(run));
}
void Net_before_backward(Net<Dtype>* net, bp::object run) {
  net->add_before_backward(new NetCallback<Dtype>(run));
}
void Net_after_backward(Net<Dtype>* net, bp::object run) {
  net->add_after_backward(new NetCallback<Dtype>(run));
}

void Net_add_nccl(Net<Dtype>* net
#ifdef USE_NCCL
  , NCCL<Dtype>* nccl
#endif
) {
#ifdef USE_NCCL
  net->add_after_backward(nccl);
#endif
}
#ifndef USE_NCCL
template<typename Dtype>
class NCCL {
 public:
  NCCL(shared_ptr<Solver<Dtype> > solver, const string& uid) {}
};
#endif

bool HasNCCL() {
#ifdef USE_NCCL
  return true;
#else
  return false;
#endif
}

#ifdef USE_NCCL
bp::object NCCL_New_Uid() {
  std::string uid = NCCL<Dtype>::new_uid();
#if PY_MAJOR_VERSION >= 3
  // Convert std::string to bytes so that Python does not
  // try to decode the string using the current locale.

  // Since boost 1.53 boost.python will convert str and bytes
  // to std::string but will convert std::string to str. Here we
  // force a bytes object to be returned. When this object
  // is passed back to the NCCL constructor boost.python will
  // correctly convert the bytes to std::string automatically
  PyObject* py_uid = PyBytes_FromString(uid.c_str());
  return bp::object(bp::handle<>(py_uid));
#else
  // automatic conversion is correct for python 2.
  return bp::object(uid);
#endif
}
#endif

BOOST_PYTHON_MEMBER_FUNCTION_OVERLOADS(SolveOverloads, Solve, 0, 1);

BOOST_PYTHON_MODULE(_caffe) {
  bp::register_exception_translator<std::exception>(&exception_translator);

  // below, we prepend an underscore to methods that will be replaced
  // in Python

  bp::scope().attr("__version__") = AS_STRING(CAFFE_VERSION);

  // Caffe utility functions
  bp::def("init_log", &InitLog);
  bp::def("init_log", &InitLogLevel);
  bp::def("init_log", &InitLogLevelPipe);
  bp::def("log", &Log);
  bp::def("has_nccl", &HasNCCL);
  bp::def("set_mode_cpu", &set_mode_cpu);
  bp::def("set_mode_gpu", &set_mode_gpu);
  bp::def("set_random_seed", &set_random_seed);
  bp::def("set_device", &Caffe::SetDevice);
  bp::def("set_devices", &set_devices);
  bp::def("select_device", &select_device);
  bp::def("enumerate_devices", &Caffe::EnumerateDevices);
  bp::def("solver_count", &Caffe::solver_count);
  bp::def("set_solver_count", &Caffe::set_solver_count);
  bp::def("solver_rank", &Caffe::solver_rank);
  bp::def("set_solver_rank", &Caffe::set_solver_rank);
  bp::def("set_multiprocess", &Caffe::set_multiprocess);
  bp::def("layer_type_list", &LayerRegistry<Dtype>::LayerTypeList);

  bp::class_<Net<Dtype>, shared_ptr<Net<Dtype> >, boost::noncopyable >("Net",
    bp::no_init)
    // Constructor
    .def("__init__", bp::make_constructor(&Net_Init,
          bp::default_call_policies(), (bp::arg("network_file"), "phase",
            bp::arg("level")=0, bp::arg("stages")=bp::object(),
            bp::arg("weights")=bp::object())))
    // Legacy constructor
    .def("__init__", bp::make_constructor(&Net_Init_Load,
         bp::default_call_policies(), (bp::arg("network_file"),
            bp::arg("pretrained_param_file"), "phase",
            bp::arg("level")=0, bp::arg("stages")=bp::object())))
    .def("_forward", &ForwardFromTo_NoGIL)
    .def("_backward", &BackwardFromTo_NoGIL)
    .def("reshape", &Net<Dtype>::Reshape)
    .def("clear_param_diffs", &Net<Dtype>::ClearParamDiffs)
    // The cast is to select a particular overload.
    .def("copy_from", static_cast<void (Net<Dtype>::*)(const string)>(
        &Net<Dtype>::CopyTrainedLayersFrom))
    .def("share_with", &Net<Dtype>::ShareTrainedLayersWith)
    .add_property("_blob_loss_weights", bp::make_function(
        &Net<Dtype>::blob_loss_weights, bp::return_internal_reference<>()))
    .def("_bottom_ids", bp::make_function(&Net<Dtype>::bottom_ids,
        bp::return_value_policy<bp::copy_const_reference>()))
    .def("_top_ids", bp::make_function(&Net<Dtype>::top_ids,
        bp::return_value_policy<bp::copy_const_reference>()))
    .add_property("_blobs", bp::make_function(&Net<Dtype>::blobs,
        bp::return_internal_reference<>()))
    .add_property("layers", bp::make_function(&Net<Dtype>::layers,
        bp::return_internal_reference<>()))
    .add_property("_blob_names", bp::make_function(&Net<Dtype>::blob_names,
        bp::return_value_policy<bp::copy_const_reference>()))
    .add_property("_layer_names", bp::make_function(&Net<Dtype>::layer_names,
        bp::return_value_policy<bp::copy_const_reference>()))
    .add_property("_inputs", bp::make_function(&Net<Dtype>::input_blob_indices,
        bp::return_value_policy<bp::copy_const_reference>()))
    .add_property("_outputs",
        bp::make_function(&Net<Dtype>::output_blob_indices,
        bp::return_value_policy<bp::copy_const_reference>()))
    .def("_set_input_arrays", &Net_SetInputArrays,
        bp::with_custodian_and_ward<1, 3,
        bp::with_custodian_and_ward<1, 4> > ())
    .def("_set_layer_input_arrays", &Net_SetLayerInputArrays,
        bp::with_custodian_and_ward<1, 3,
        bp::with_custodian_and_ward<1, 4> > ())
    .def("save", &Net_Save)
    .def("save_hdf5", &Net_SaveHDF5)
    .def("load_hdf5", &Net_LoadHDF5)
    .def("before_forward", &Net_before_forward)
    .def("after_forward", &Net_after_forward)
    .def("before_backward", &Net_before_backward)
    .def("after_backward", &Net_after_backward)
    .def("after_backward", &Net_add_nccl);
  BP_REGISTER_SHARED_PTR_TO_PYTHON(Net<Dtype>);

  bp::class_<Blob<Dtype>, shared_ptr<Blob<Dtype> >, boost::noncopyable>(
    "Blob", bp::no_init)
    .add_property("shape",
        bp::make_function(
            static_cast<const vector<int_tp>& (Blob<Dtype>::*)() const>(
                &Blob<Dtype>::shape),
            bp::return_value_policy<bp::copy_const_reference>()))
    .add_property("num",      &Blob<Dtype>::num)
    .add_property("channels", &Blob<Dtype>::channels)
    .add_property("height",   &Blob<Dtype>::height)
    .add_property("width",    &Blob<Dtype>::width)
    .add_property("count",    static_cast<int_tp (Blob<Dtype>::*)() const>(
        &Blob<Dtype>::count))
    .def("reshape",           bp::raw_function(&Blob_Reshape))
    .add_property("data",     bp::make_function(&Blob<Dtype>::mutable_cpu_data,
          NdarrayCallPolicies()))
    .add_property("diff",     bp::make_function(&Blob<Dtype>::mutable_cpu_diff,
          NdarrayCallPolicies()));
  BP_REGISTER_SHARED_PTR_TO_PYTHON(Blob<Dtype>);

  bp::class_<Layer<Dtype>, shared_ptr<PythonLayer<Dtype> >,
    boost::noncopyable>("Layer", bp::init<const LayerParameter&>())
    .add_property("blobs", bp::make_function(&Layer<Dtype>::blobs,
          bp::return_internal_reference<>()))
    .def("setup", &Layer<Dtype>::LayerSetUp)
    .def("reshape", &Layer<Dtype>::Reshape)
    .add_property("type", bp::make_function(&Layer<Dtype>::type))
    .add_property("layer_param", bp::make_function(&Layer<Dtype>::layer_param,
          bp::return_internal_reference<>()));
  BP_REGISTER_SHARED_PTR_TO_PYTHON(Layer<Dtype>);

  bp::class_<LayerParameter>("LayerParameter", bp::no_init)
    .add_property("name",          bp::make_function(
                          static_cast<const string& (LayerParameter::*)
                          (void) const>(&LayerParameter::name),
                          bp::return_value_policy<bp::return_by_value>()))
    .add_property("bottom_size",   &LayerParameter::bottom_size)
    .def("get_bottom",    bp::make_function(
                          static_cast<const string& (LayerParameter::*)
                          (int) const>(&LayerParameter::bottom),  // NOLINT
                          bp::return_value_policy<bp::return_by_value>()))
    .add_property("top_size",      &LayerParameter::top_size)
    .def("get_top",       bp::make_function(
                          static_cast<const string& (LayerParameter::*)
                          (int) const>(&LayerParameter::top),     // NOLINT
                          bp::return_value_policy<bp::return_by_value>()));

  bp::class_<SolverParameter>("SolverParameter", bp::no_init)
    .add_property("max_iter", &SolverParameter::max_iter)
    .add_property("display", &SolverParameter::display)
    .add_property("layer_wise_reduce", &SolverParameter::layer_wise_reduce);

  bp::class_<Solver<Dtype>, shared_ptr<Solver<Dtype> >, boost::noncopyable>(
    "Solver", bp::no_init)
    .add_property("net", &Solver<Dtype>::net)
    .add_property("max_iter", &Solver<Dtype>::max_iter)
    .add_property("test_nets", bp::make_function(&Solver<Dtype>::test_nets,
          bp::return_internal_reference<>()))
    .add_property("iter", &Solver<Dtype>::iter)
    .add_property("solver_params", &Solver<Dtype>::GetSolverParams,
                                   &Solver<Dtype>::UpdateSolverParams)
    .def("step", &Step_NoGIL)
    .def("solve", &Solve_NoGIL)
    .def("add_callback", &Solver_add_callback<Dtype>)
    .def("add_callback", &Solver_add_nccl)
    .def("solve", static_cast<void (Solver<Dtype>::*)(const char*)>(
          &Solver<Dtype>::Solve), SolveOverloads())
    .def("step", &Solver<Dtype>::Step)
    .def("restore", &Solver<Dtype>::Restore)
    .def("snapshot", &Solver<Dtype>::Snapshot)
    .def("share_weights", &share_weights)
    .add_property("param", bp::make_function(&Solver<Dtype>::param,
              bp::return_value_policy<bp::copy_const_reference>()));
  BP_REGISTER_SHARED_PTR_TO_PYTHON(Solver<Dtype>);

  bp::class_<NetState>("NetState", bp::init<>())
    .add_property("phase", &NetState::phase,
                           &NetState::set_phase)
    .add_property("level", &NetState::level,
                           &NetState::set_level)
    .def("stage_size",     &NetState::stage_size)
    .def("get_stage",      bp::make_function(
                           static_cast<const string& (NetState::*)
                           (int) const>(&NetState::stage),  // NOLINT
                           bp::return_value_policy<bp::return_by_value>()))
    .def("add_stage",      static_cast<void (NetState::*)   // NOLINT
                           (const string&)>(&NetState::add_stage))
    .def("set_stage",      static_cast<void (NetState::*)   // NOLINT
                           (int, const string&)>(&NetState::set_stage))
    .def("clear_stage",    &NetState::clear_stage);

  bp::class_<NetParameter>("NetParameter", bp::init<>())
    .add_property("force_backward", &NetParameter::force_backward,
                                    &NetParameter::set_force_backward)
    .add_property("state",
                     bp::make_function(&NetParameter::state,
                     bp::return_value_policy<bp::copy_const_reference>()),
                     static_cast<void (NetParameter::*)(NetState*)>(
                             &NetParameter::set_allocated_state));


  bp::class_<SolverParameter>("SolverParameter", bp::init<>())
    .add_property("base_lr",   &SolverParameter::base_lr,
                               &SolverParameter::set_base_lr)
    .add_property("max_iter",  &SolverParameter::max_iter,
                               &SolverParameter::set_max_iter)
    .add_property("lr_policy",
                      bp::make_function(&SolverParameter::lr_policy,
                      bp::return_value_policy<bp::copy_const_reference>()),
                      static_cast<void (SolverParameter::*)(const char*)>(
                               &SolverParameter::set_lr_policy))
    .add_property("gamma",     &SolverParameter::gamma,
                               &SolverParameter::set_gamma)
    .add_property("power",     &SolverParameter::power,
                               &SolverParameter::set_power)
    .add_property("momentum",  &SolverParameter::momentum,
                               &SolverParameter::set_momentum)
    .add_property("momentum2", &SolverParameter::momentum2,
                               &SolverParameter::set_momentum2)
    .add_property("delta",     &SolverParameter::delta,
                               &SolverParameter::set_delta)
    .add_property("rms_decay", &SolverParameter::rms_decay,
                               &SolverParameter::set_rms_decay)
    .add_property("weight_decay",
                               &SolverParameter::weight_decay,
                               &SolverParameter::set_weight_decay)
    .add_property("display",   &SolverParameter::display,
                               &SolverParameter::set_display)
    .add_property("regularization_type",
                       bp::make_function(&SolverParameter::regularization_type,
                       bp::return_value_policy<bp::copy_const_reference>()),
                       static_cast<void (SolverParameter::*)(const string&)>(
                               &SolverParameter::set_regularization_type))
    .add_property("stepsize",  &SolverParameter::stepsize,
                               &SolverParameter::set_stepsize)
    .add_property("snapshot",  &SolverParameter::snapshot,
                               &SolverParameter::set_snapshot)
    .add_property("snapshot_format", &SolverParameter::snapshot_format,
                                     &SolverParameter::set_snapshot_format)
    .add_property("snapshot_prefix",
                   bp::make_function(&SolverParameter::snapshot_prefix,
                   bp::return_value_policy<bp::copy_const_reference>()),
                   static_cast<void (SolverParameter::*)(const string&)>(
                           &SolverParameter::set_snapshot_prefix))
    .add_property("type",
                   bp::make_function(&SolverParameter::type,
                   bp::return_value_policy<bp::copy_const_reference>()),
                   static_cast<void (SolverParameter::*)(const string&)>(
                           &SolverParameter::set_type))
    .add_property("net",
                   bp::make_function(&SolverParameter::net,
                   bp::return_value_policy<bp::copy_const_reference>()),
                   static_cast<void (SolverParameter::*)(const string&)>(
                           &SolverParameter::set_net))
    .add_property("train_net",
                   bp::make_function(&SolverParameter::train_net,
                   bp::return_value_policy<bp::copy_const_reference>()),
                   static_cast<void (SolverParameter::*)(const string&)>(
                           &SolverParameter::set_train_net))
    .add_property("net_param",
                   bp::make_function(&SolverParameter::mutable_net_param,
                   bp::return_value_policy<bp::reference_existing_object>()),
                   static_cast<void (SolverParameter::*)(NetParameter*)>(
                           &SolverParameter::set_allocated_net_param))
    .add_property("train_state",
                   bp::make_function(&SolverParameter::mutable_train_state,
                   bp::return_value_policy<bp::reference_existing_object>()),
                   static_cast<void (SolverParameter::*)(NetState*)>(
                           &SolverParameter::set_allocated_train_state));

  bp::enum_<::caffe::SolverParameter_SnapshotFormat>("snapshot_format")
      .value("HDF5", SolverParameter_SnapshotFormat_HDF5)
      .value("BINARYPROTO", SolverParameter_SnapshotFormat_BINARYPROTO);


  bp::class_<SGDSolver<Dtype>, bp::bases<Solver<Dtype> >,
    shared_ptr<SGDSolver<Dtype> >, boost::noncopyable>(
        "SGDSolver", bp::init<string>());
  bp::class_<NesterovSolver<Dtype>, bp::bases<Solver<Dtype> >,
    shared_ptr<NesterovSolver<Dtype> >, boost::noncopyable>(
        "NesterovSolver", bp::init<string>());
  bp::class_<AdaGradSolver<Dtype>, bp::bases<Solver<Dtype> >,
    shared_ptr<AdaGradSolver<Dtype> >, boost::noncopyable>(
        "AdaGradSolver", bp::init<string>());
  bp::class_<RMSPropSolver<Dtype>, bp::bases<Solver<Dtype> >,
    shared_ptr<RMSPropSolver<Dtype> >, boost::noncopyable>(
        "RMSPropSolver", bp::init<string>());
  bp::class_<AdaDeltaSolver<Dtype>, bp::bases<Solver<Dtype> >,
    shared_ptr<AdaDeltaSolver<Dtype> >, boost::noncopyable>(
        "AdaDeltaSolver", bp::init<string>());
  bp::class_<AdamSolver<Dtype>, bp::bases<Solver<Dtype> >,
    shared_ptr<AdamSolver<Dtype> >, boost::noncopyable>(
        "AdamSolver", bp::init<string>());

  bp::def("get_solver_from_file", &GetSolverFromFile,
      bp::return_value_policy<bp::manage_new_object>());

  bp::def("get_solver", &GetSolver,
      bp::return_value_policy<bp::manage_new_object>());

  // vector wrappers for all the vector types we use
  bp::class_<vector<shared_ptr<Blob<Dtype> > > >("BlobVec")
    .def(bp::vector_indexing_suite<vector<shared_ptr<Blob<Dtype> > >, true>())
    .def("add_blob", bp::raw_function(&BlobVec_add_blob));
  bp::class_<vector<Blob<Dtype>*> >("RawBlobVec")
    .def(bp::vector_indexing_suite<vector<Blob<Dtype>*>, true>());
  bp::class_<vector<shared_ptr<Layer<Dtype> > > >("LayerVec")
    .def(bp::vector_indexing_suite<vector<shared_ptr<Layer<Dtype> > >, true>());
  bp::class_<vector<string> >("StringVec")
    .def(bp::vector_indexing_suite<vector<string> >());
  bp::class_<vector<int_tp> >("IntTpVec")
    .def(bp::vector_indexing_suite<vector<int_tp> >());
  bp::class_<vector<int> >("IntVec")
    .def(bp::vector_indexing_suite<vector<int> >());
  bp::class_<vector<Dtype> >("DtypeVec")
    .def(bp::vector_indexing_suite<vector<Dtype> >());
  bp::class_<vector<shared_ptr<Net<Dtype> > > >("NetVec")
    .def(bp::vector_indexing_suite<vector<shared_ptr<Net<Dtype> > >, true>());
  bp::class_<vector<bool> >("BoolVec")
    .def(bp::vector_indexing_suite<vector<bool> >());

  bp::class_<NCCL<Dtype>, shared_ptr<NCCL<Dtype> >,
    boost::noncopyable>("NCCL",
                        bp::init<shared_ptr<Solver<Dtype> >, const string&>())
#ifdef USE_NCCL
    .def("new_uid", NCCL_New_Uid).staticmethod("new_uid")
    .def("bcast", &NCCL<Dtype>::Broadcast)
#endif
    /* NOLINT_NEXT_LINE(whitespace/semicolon) */
  ;
  BP_REGISTER_SHARED_PTR_TO_PYTHON(NCCL<Dtype>);

  bp::class_<Timer, shared_ptr<Timer>, boost::noncopyable>(
    "Timer", bp::init<>())
    .def("start", &Timer::Start)
    .def("stop", &Timer::Stop)
    .add_property("ms", &Timer::MilliSeconds);
  BP_REGISTER_SHARED_PTR_TO_PYTHON(Timer);

  // boost python expects a void (missing) return value, while import_array
  // returns NULL for python3. import_array1() forces a void return value.
  import_array1();
}

}  // namespace caffe<|MERGE_RESOLUTION|>--- conflicted
+++ resolved
@@ -105,11 +105,7 @@
   ::google::InstallFailureSignalHandler();
 #endif  // _MSC_VER
 }
-<<<<<<< HEAD
-void InitLogInfo() {
-  // Windows disables abbreviated severities
-  InitLog(google::GLOG_INFO);
-=======
+
 void InitLogLevel(int level) {
   FLAGS_minloglevel = level;
   InitLog();
@@ -118,7 +114,6 @@
   FLAGS_minloglevel = level;
   FLAGS_logtostderr = stderr;
   InitLog();
->>>>>>> eeebdab1
 }
 void Log(const string& s) {
   LOG(INFO) << s;
