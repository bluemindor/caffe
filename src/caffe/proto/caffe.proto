--- conflicted
+++ resolved
@@ -67,13 +67,7 @@
   repeated string input = 3;
   // DEPRECATED. See InputParameter. The shape of the input blobs.
   repeated BlobShape input_shape = 8;
-<<<<<<< HEAD
-  
-  // 4D input dimensions -- deprecated.  Use "shape" instead
-=======
-
   // 4D input dimensions -- deprecated.  Use "input_shape" instead.
->>>>>>> a04ac112
   // If specified, for each input blob there should be four
   // values specifying the num, channels, height and width of the input blob.
   // Thus, there should be a total of (4 * #input) numbers.
@@ -404,8 +398,8 @@
   optional ThresholdParameter threshold_param = 128;
   optional TileParameter tile_param = 138;
   optional WindowDataParameter window_data_param = 129;
-  optional MergeCropParameter mergecrop_param = 143;
-  optional AffinityParameter affinity_param = 144;
+  optional MergeCropParameter mergecrop_param = 144;
+  optional AffinityParameter affinity_param = 145;
 }
 
 // Message that stores parameters used to apply transformation
