--- conflicted
+++ resolved
@@ -30,15 +30,10 @@
 template <typename Dtype>
 void EltwiseLayer<Dtype>::Reshape(const vector<Blob<Dtype>*>& bottom,
       const vector<Blob<Dtype>*>& top) {
-<<<<<<< HEAD
   for (int_tp i = 1; i < bottom.size(); ++i) {
-    CHECK(bottom[i]->shape() == bottom[0]->shape());
-=======
-  for (int i = 1; i < bottom.size(); ++i) {
     CHECK(bottom[0]->shape() == bottom[i]->shape())
         << "bottom[0]: " << bottom[0]->shape_string()
         << ", bottom[" << i << "]: " << bottom[i]->shape_string();
->>>>>>> eeebdab1
   }
   top[0]->ReshapeLike(*bottom[0]);
   // If max operation, we will initialize the vector index part.
