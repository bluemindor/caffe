--- conflicted
+++ resolved
@@ -40,20 +40,14 @@
   const int_tp start_axis = bottom[0]->CanonicalAxisIndex(param.axis());
 
   // Initialize offsets to 0 and the new shape to the current shape of the data.
-<<<<<<< HEAD
-  offsets = vector<int_tp>(input_dim, 0);
   vector<int_tp> new_shape(bottom[0]->shape());
-=======
-  vector<int> new_shape(bottom[0]->shape());
-  vector<int> offsets_shape(1, input_dim);
+  vector<int_tp> offsets_shape(1, input_dim);
   offsets.Reshape(offsets_shape);
-  int* offset_data = offsets.mutable_cpu_data();
->>>>>>> 7d3f8a7e
-
+  int_tp* offset_data = offsets.mutable_cpu_data();
   // Determine crop offsets and the new shape post-crop.
   for (int_tp i = 0; i < input_dim; ++i) {
-    int crop_offset = 0;
-    int new_size = bottom[0]->shape(i);
+    int_tp crop_offset = 0;
+    int_tp new_size = bottom[0]->shape(i);
     if (i >= start_axis) {
       new_size = bottom[1]->shape(i);
       if (param.offset_size() == 1) {
@@ -75,25 +69,19 @@
   top[0]->Reshape(new_shape);
   // Compute strides
   src_strides_.Reshape(offsets_shape);
-  dest_strides_.Reshape(offsets_shape);
-  for (int i = 0; i < input_dim; ++i) {
+  dst_strides_.Reshape(offsets_shape);
+  for (int_tp i = 0; i < input_dim; ++i) {
     src_strides_.mutable_cpu_data()[i] = bottom[0]->count(i + 1, input_dim);
-    dest_strides_.mutable_cpu_data()[i] = top[0]->count(i + 1, input_dim);
+    dst_strides_.mutable_cpu_data()[i] = top[0]->count(i + 1, input_dim);
   }
 }
 
 template <typename Dtype>
 void CropLayer<Dtype>::crop_copy(const vector<Blob<Dtype>*>& bottom,
              const vector<Blob<Dtype>*>& top,
-<<<<<<< HEAD
-             const vector<int_tp>& offsets,
+             const int_tp* offsets,
              vector<int_tp> indices,
              int_tp cur_dim,
-=======
-             const int* offsets,
-             vector<int> indices,
-             int cur_dim,
->>>>>>> 7d3f8a7e
              const Dtype* src_data,
              Dtype* dest_data,
              bool is_forward) {
@@ -147,14 +135,9 @@
 
   if (propagate_down[0]) {
     caffe_set(bottom[0]->count(), static_cast<Dtype>(0), bottom_diff);
-<<<<<<< HEAD
     std::vector<int_tp> indices(top[0]->num_axes(), 0);
-    crop_copy(bottom, top, offsets, indices, 0, top_diff, bottom_diff, false);
-=======
-    std::vector<int> indices(top[0]->num_axes(), 0);
     crop_copy(bottom, top, offsets.cpu_data(), indices, 0, top_diff,
         bottom_diff, false);
->>>>>>> 7d3f8a7e
   }
 }
 
