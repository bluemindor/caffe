#include <algorithm>
#include <cfloat>
#include <vector>

#include "caffe/loss_layers.hpp"
#include "caffe/util/math_functions.hpp"

#ifdef USE_GREENTEA
#include "caffe/greentea/greentea_im2col.hpp"
#include "caffe/greentea/greentea_math_functions.hpp"
#endif

namespace caffe {

#ifdef USE_CUDA
template<typename Dtype>
__global__ void SoftmaxLossForwardGPU(const int_tp nthreads,
                                      const Dtype* prob_data,
                                      const Dtype* label, Dtype* loss,
                                      const int_tp num, const int_tp dim,
                                      const int_tp spatial_dim,
                                      const bool has_ignore_label_,
                                      const int_tp ignore_label_,
                                      Dtype* counts) {
  CUDA_KERNEL_LOOP(index, nthreads) {
    const int_tp n = index / spatial_dim;
    const int_tp s = index % spatial_dim;
    const int_tp label_value = static_cast<int_tp>(label[n * spatial_dim + s]);
    if (has_ignore_label_ && label_value == ignore_label_) {
      loss[index] = 0;
      counts[index] = 0;
    } else {
      loss[index] = -log(
          max(prob_data[n * dim + label_value * spatial_dim + s],
              Dtype(FLT_MIN)));
      counts[index] = 1;
    }
  }
}
#endif  // USE_CUDA

template<typename Dtype>
void SoftmaxWithLossLayer<Dtype>::Forward_gpu(
    const vector<Blob<Dtype>*>& bottom, const vector<Blob<Dtype>*>& top) {
  softmax_layer_->Forward(softmax_bottom_vec_, softmax_top_vec_);
<<<<<<< HEAD

  if (this->device_->backend() == BACKEND_CUDA) {
#ifdef USE_CUDA
    const Dtype* prob_data = prob_.gpu_data();
    const Dtype* label = bottom[1]->gpu_data();
    const int dim = prob_.count() / outer_num_;
    const int nthreads = outer_num_ * inner_num_;
    // Since this memory is not used for anything until it is overwritten
    // on the backward pass, we use it here to avoid having to allocate new GPU
    // memory to accumulate intermediate results in the kernel.
    Dtype* loss_data = bottom[0]->mutable_gpu_diff();
    // Similarly, this memory is never used elsewhere, and thus we can use it
    // to avoid having to allocate additional GPU memory.
    Dtype* counts = prob_.mutable_gpu_diff();
    // NOLINT_NEXT_LINE(whitespace/operators)
    SoftmaxLossForwardGPU<Dtype> CUDA_KERNEL(CAFFE_GET_BLOCKS(nthreads),
        CAFFE_CUDA_NUM_THREADS)(nthreads, prob_data, label, loss_data,
        outer_num_, dim, inner_num_, has_ignore_label_, ignore_label_, counts);
    Dtype loss;
    caffe_gpu_asum(nthreads, loss_data, &loss);
    if (normalize_) {
      Dtype count;
      caffe_gpu_asum(nthreads, counts, &count);
      if (count == 0) {
        loss = 0;
      } else {
        loss /= count;
      }
    } else {
      loss /= outer_num_;
    }
    top[0]->mutable_cpu_data()[0] = loss;
    if (top.size() == 2) {
      top[1]->ShareData(prob_);
    }
#endif  // USE_CUDA
  } else {
#ifdef USE_GREENTEA
    viennacl::ocl::context &ctx = viennacl::ocl::get_context(
        this->device_->id());
    viennacl::ocl::program &program = Caffe::Get().GetDeviceProgram(
        this->device_->id());

    cl_mem prob_data = (cl_mem) (prob_.gpu_data());
    cl_mem label = (cl_mem) (bottom[1]->gpu_data());
    const int_tp dim = prob_.count() / outer_num_;
    const int_tp nthreads = outer_num_ * inner_num_;
    cl_mem loss_data = (cl_mem) (bottom[0]->mutable_gpu_diff());
    cl_mem counts = (cl_mem) (prob_.mutable_gpu_diff());

    viennacl::ocl::kernel &oclk_softmax_loss_forward = program.get_kernel(
        CL_KERNEL_SELECT("softmax_loss_forward"));
    viennacl::ocl::enqueue(
        oclk_softmax_loss_forward(nthreads, WrapHandle(prob_data, &ctx),
                                  WrapHandle(label, &ctx),
                                  WrapHandle(loss_data, &ctx), outer_num_, dim,
                                  inner_num_, has_ignore_label_ ? 1 : 0,
                                  ignore_label_, WrapHandle(counts, &ctx)),
        ctx.get_queue());

    Dtype loss;

    greentea_gpu_asum(this->device_->id(), nthreads, loss_data, 0, &loss);
    if (normalize_) {
      Dtype count;
      greentea_gpu_asum(this->device_->id(), nthreads, counts, 0, &count);
      if (count == 0) {
        loss = 0;
      } else {
        loss /= count;
      }
    } else {
      loss /= outer_num_;
    }
    top[0]->mutable_cpu_data()[0] = loss;
    if (top.size() == 2) {
      top[1]->ShareData(prob_);
    }
#endif  // USE_GREENTEA
=======
  const Dtype* prob_data = prob_.gpu_data();
  const Dtype* label = bottom[1]->gpu_data();
  const int dim = prob_.count() / outer_num_;
  const int nthreads = outer_num_ * inner_num_;
  // Since this memory is not used for anything until it is overwritten
  // on the backward pass, we use it here to avoid having to allocate new GPU
  // memory to accumulate intermediate results in the kernel.
  Dtype* loss_data = bottom[0]->mutable_gpu_diff();
  // Similarly, this memory is never used elsewhere, and thus we can use it
  // to avoid having to allocate additional GPU memory.
  Dtype* counts = prob_.mutable_gpu_diff();
  // NOLINT_NEXT_LINE(whitespace/operators)
  SoftmaxLossForwardGPU<Dtype><<<CAFFE_GET_BLOCKS(nthreads),
      CAFFE_CUDA_NUM_THREADS>>>(nthreads, prob_data, label, loss_data,
      outer_num_, dim, inner_num_, has_ignore_label_, ignore_label_, counts);
  Dtype loss;
  caffe_gpu_asum(nthreads, loss_data, &loss);
  Dtype valid_count = -1;
  // Only launch another CUDA kernel if we actually need the count of valid
  // outputs.
  if (normalization_ == LossParameter_NormalizationMode_VALID &&
      has_ignore_label_) {
    caffe_gpu_asum(nthreads, counts, &valid_count);
  }
  top[0]->mutable_cpu_data()[0] = loss / get_normalizer(normalization_,
                                                        valid_count);
  if (top.size() == 2) {
    top[1]->ShareData(prob_);
>>>>>>> 8e8d97d6
  }
}

#ifdef USE_CUDA
template<typename Dtype>
__global__ void SoftmaxLossBackwardGPU(const int_tp nthreads, const Dtype* top,
                                       const Dtype* label, Dtype* bottom_diff,
                                       const int_tp num, const int_tp dim,
                                       const int_tp spatial_dim,
                                       const bool has_ignore_label_,
                                       const int_tp ignore_label_,
                                       Dtype* counts) {
  const int_tp channels = dim / spatial_dim;

  CUDA_KERNEL_LOOP(index, nthreads) {
    const int_tp n = index / spatial_dim;
    const int_tp s = index % spatial_dim;
    const int_tp label_value = static_cast<int_tp>(label[n * spatial_dim + s]);

    if (has_ignore_label_ && label_value == ignore_label_) {
      for (int_tp c = 0; c < channels; ++c) {
        bottom_diff[n * dim + c * spatial_dim + s] = 0;
      }
      counts[index] = 0;
    } else {
      bottom_diff[n * dim + label_value * spatial_dim + s] -= 1;
      counts[index] = 1;
    }
  }
}
#endif  // USE_CUDA

template<typename Dtype>
void SoftmaxWithLossLayer<Dtype>::Backward_gpu(
    const vector<Blob<Dtype>*>& top, const vector<bool>& propagate_down,
    const vector<Blob<Dtype>*>& bottom) {
  if (propagate_down[1]) {
    LOG(FATAL)<< this->type()
    << " Layer cannot backpropagate to label inputs.";
  }
  if (propagate_down[0]) {
<<<<<<< HEAD
    if (this->device_->backend() == BACKEND_CUDA) {
#ifdef USE_CUDA
      Dtype* bottom_diff = bottom[0]->mutable_gpu_diff();
      const Dtype* prob_data = prob_.gpu_data();
      const Dtype* top_data = top[0]->gpu_data();
      caffe_gpu_memcpy(prob_.count() * sizeof(Dtype), prob_data, bottom_diff);
      const Dtype* label = bottom[1]->gpu_data();
      const int_tp dim = prob_.count() / outer_num_;
      const int_tp nthreads = outer_num_ * inner_num_;
      // Since this memory is never used for anything else,
      // we use to to avoid allocating new GPU memory.
      Dtype* counts = prob_.mutable_gpu_diff();
      // NOLINT_NEXT_LINE(whitespace/operators)
      SoftmaxLossBackwardGPU<Dtype> CUDA_KERNEL(CAFFE_GET_BLOCKS(nthreads),
          CAFFE_CUDA_NUM_THREADS) (nthreads, top_data, label, bottom_diff,
          outer_num_, dim, inner_num_, has_ignore_label_,
          ignore_label_, counts);
      const Dtype loss_weight = top[0]->cpu_diff()[0];
      if (normalize_) {
        Dtype count;
        caffe_gpu_asum(nthreads, counts, &count);
        caffe_gpu_scal(prob_.count(), loss_weight / count, bottom_diff);
      } else {
        caffe_gpu_scal(prob_.count(), loss_weight / outer_num_, bottom_diff);
      }
      if (bottom.size() == 3) {
        // TODO: Correct this for easy diff scaling
        // std::cout << "Size: " << bottom[0]->count() << std::endl;
        const Dtype* weight = bottom[2]->gpu_data();
        caffe_gpu_mul(bottom[2]->count(), bottom_diff, weight, bottom_diff);
      }
#endif  // USE_CUDA
    } else {
#ifdef USE_GREENTEA
      viennacl::ocl::context &ctx = viennacl::ocl::get_context(
          this->device_->id());
      viennacl::ocl::program &program = Caffe::Get().GetDeviceProgram(
          this->device_->id());

      cl_mem bottom_diff = (cl_mem)(bottom[0]->mutable_gpu_diff());
      cl_mem prob_data = (cl_mem)(prob_.gpu_data());
      cl_mem top_data = (cl_mem)(top[0]->gpu_data());
      greentea_gpu_memcpy(prob_.count() * sizeof(Dtype),
                          prob_data, 0, bottom_diff, 0, &ctx);
      cl_mem label = (cl_mem)(bottom[1]->gpu_data());
      const int_tp dim = prob_.count() / outer_num_;
      const int_tp nthreads = outer_num_ * inner_num_;
      cl_mem counts = (cl_mem)(prob_.mutable_gpu_diff());

      viennacl::ocl::kernel &oclk_softmax_loss_backward = program.get_kernel(
          CL_KERNEL_SELECT("softmax_loss_backward"));
      viennacl::ocl::enqueue(
          oclk_softmax_loss_backward(nthreads, WrapHandle(top_data, &ctx),
                    WrapHandle(label, &ctx), WrapHandle(bottom_diff, &ctx),
                    outer_num_, dim, inner_num_, has_ignore_label_ ? 1 : 0,
                    ignore_label_, WrapHandle(counts, &ctx)),
          ctx.get_queue());

      const Dtype loss_weight = top[0]->cpu_diff()[0];
      if (normalize_) {
        Dtype count;
        greentea_gpu_asum<Dtype>(this->device_->id(),
            nthreads, counts, 0, &count);
        if (count == 0) {
          greentea_gpu_set<Dtype>(this->device_->id(),
                           prob_.count(), 0.0, bottom_diff, 0);
        } else {
          greentea_gpu_scal<Dtype>(this->device_->id(),
            prob_.count(), loss_weight / count, bottom_diff, 0);
        }
      } else {
        greentea_gpu_scal<Dtype>(this->device_->id(),
            prob_.count(), loss_weight / outer_num_, bottom_diff, 0);
      }
      if (bottom.size() == 3) {
        // TODO: Correct this for easy diff scaling
        // std::cout << "Size: " << bottom[0]->count() << std::endl;
        const cl_mem weight = (cl_mem)(bottom[2]->gpu_data());
        greentea_gpu_mul<Dtype>(this->device_->id(),
             bottom[2]->count(), bottom_diff, 0, weight, 0, bottom_diff, 0);
      }
#endif  // USE_GREENTEA
=======
    Dtype* bottom_diff = bottom[0]->mutable_gpu_diff();
    const Dtype* prob_data = prob_.gpu_data();
    const Dtype* top_data = top[0]->gpu_data();
    caffe_gpu_memcpy(prob_.count() * sizeof(Dtype), prob_data, bottom_diff);
    const Dtype* label = bottom[1]->gpu_data();
    const int dim = prob_.count() / outer_num_;
    const int nthreads = outer_num_ * inner_num_;
    // Since this memory is never used for anything else,
    // we use to to avoid allocating new GPU memory.
    Dtype* counts = prob_.mutable_gpu_diff();
    // NOLINT_NEXT_LINE(whitespace/operators)
    SoftmaxLossBackwardGPU<Dtype><<<CAFFE_GET_BLOCKS(nthreads),
        CAFFE_CUDA_NUM_THREADS>>>(nthreads, top_data, label, bottom_diff,
        outer_num_, dim, inner_num_, has_ignore_label_, ignore_label_, counts);

    Dtype valid_count = -1;
    // Only launch another CUDA kernel if we actually need the count of valid
    // outputs.
    if (normalization_ == LossParameter_NormalizationMode_VALID &&
        has_ignore_label_) {
      caffe_gpu_asum(nthreads, counts, &valid_count);
>>>>>>> 8e8d97d6
    }
    const Dtype loss_weight = top[0]->cpu_diff()[0] /
                              get_normalizer(normalization_, valid_count);
    caffe_gpu_scal(prob_.count(), loss_weight , bottom_diff);
  }
}

INSTANTIATE_LAYER_GPU_FUNCS(SoftmaxWithLossLayer);

}  // namespace caffe<|MERGE_RESOLUTION|>--- conflicted
+++ resolved
@@ -43,14 +43,12 @@
 void SoftmaxWithLossLayer<Dtype>::Forward_gpu(
     const vector<Blob<Dtype>*>& bottom, const vector<Blob<Dtype>*>& top) {
   softmax_layer_->Forward(softmax_bottom_vec_, softmax_top_vec_);
-<<<<<<< HEAD
-
   if (this->device_->backend() == BACKEND_CUDA) {
 #ifdef USE_CUDA
     const Dtype* prob_data = prob_.gpu_data();
     const Dtype* label = bottom[1]->gpu_data();
-    const int dim = prob_.count() / outer_num_;
-    const int nthreads = outer_num_ * inner_num_;
+    const int_tp dim = prob_.count() / outer_num_;
+    const int_tp nthreads = outer_num_ * inner_num_;
     // Since this memory is not used for anything until it is overwritten
     // on the backward pass, we use it here to avoid having to allocate new GPU
     // memory to accumulate intermediate results in the kernel.
@@ -60,25 +58,24 @@
     Dtype* counts = prob_.mutable_gpu_diff();
     // NOLINT_NEXT_LINE(whitespace/operators)
     SoftmaxLossForwardGPU<Dtype> CUDA_KERNEL(CAFFE_GET_BLOCKS(nthreads),
-        CAFFE_CUDA_NUM_THREADS)(nthreads, prob_data, label, loss_data,
-        outer_num_, dim, inner_num_, has_ignore_label_, ignore_label_, counts);
+        CAFFE_CUDA_NUM_THREADS)(nthreads, prob_data,
+            label, loss_data, outer_num_,
+            dim, inner_num_, has_ignore_label_, ignore_label_, counts);
     Dtype loss;
     caffe_gpu_asum(nthreads, loss_data, &loss);
-    if (normalize_) {
-      Dtype count;
-      caffe_gpu_asum(nthreads, counts, &count);
-      if (count == 0) {
-        loss = 0;
-      } else {
-        loss /= count;
-      }
-    } else {
-      loss /= outer_num_;
-    }
-    top[0]->mutable_cpu_data()[0] = loss;
+    Dtype valid_count = -1;
+    // Only launch another CUDA kernel if we actually need the count of valid
+    // outputs.
+    if (normalization_ == LossParameter_NormalizationMode_VALID
+        && has_ignore_label_) {
+      caffe_gpu_asum(nthreads, counts, &valid_count);
+    }
+    top[0]->mutable_cpu_data()[0] = loss
+        / get_normalizer(normalization_, valid_count);
     if (top.size() == 2) {
       top[1]->ShareData(prob_);
     }
+
 #endif  // USE_CUDA
   } else {
 #ifdef USE_GREENTEA
@@ -105,54 +102,22 @@
         ctx.get_queue());
 
     Dtype loss;
-
-    greentea_gpu_asum(this->device_->id(), nthreads, loss_data, 0, &loss);
-    if (normalize_) {
-      Dtype count;
-      greentea_gpu_asum(this->device_->id(), nthreads, counts, 0, &count);
-      if (count == 0) {
-        loss = 0;
-      } else {
-        loss /= count;
-      }
-    } else {
-      loss /= outer_num_;
-    }
-    top[0]->mutable_cpu_data()[0] = loss;
+    greentea_gpu_asum<Dtype>(this->device_->id(), nthreads, loss_data, 0,
+                             &loss);
+    Dtype valid_count = -1;
+    // Only launch another CUDA kernel if we actually need the count of valid
+    // outputs.
+    if (normalization_ == LossParameter_NormalizationMode_VALID
+        && has_ignore_label_) {
+      greentea_gpu_asum<Dtype>(this->device_->id(), nthreads, counts, 0,
+                               &valid_count);
+    }
+    top[0]->mutable_cpu_data()[0] = loss
+        / get_normalizer(normalization_, valid_count);
     if (top.size() == 2) {
       top[1]->ShareData(prob_);
     }
 #endif  // USE_GREENTEA
-=======
-  const Dtype* prob_data = prob_.gpu_data();
-  const Dtype* label = bottom[1]->gpu_data();
-  const int dim = prob_.count() / outer_num_;
-  const int nthreads = outer_num_ * inner_num_;
-  // Since this memory is not used for anything until it is overwritten
-  // on the backward pass, we use it here to avoid having to allocate new GPU
-  // memory to accumulate intermediate results in the kernel.
-  Dtype* loss_data = bottom[0]->mutable_gpu_diff();
-  // Similarly, this memory is never used elsewhere, and thus we can use it
-  // to avoid having to allocate additional GPU memory.
-  Dtype* counts = prob_.mutable_gpu_diff();
-  // NOLINT_NEXT_LINE(whitespace/operators)
-  SoftmaxLossForwardGPU<Dtype><<<CAFFE_GET_BLOCKS(nthreads),
-      CAFFE_CUDA_NUM_THREADS>>>(nthreads, prob_data, label, loss_data,
-      outer_num_, dim, inner_num_, has_ignore_label_, ignore_label_, counts);
-  Dtype loss;
-  caffe_gpu_asum(nthreads, loss_data, &loss);
-  Dtype valid_count = -1;
-  // Only launch another CUDA kernel if we actually need the count of valid
-  // outputs.
-  if (normalization_ == LossParameter_NormalizationMode_VALID &&
-      has_ignore_label_) {
-    caffe_gpu_asum(nthreads, counts, &valid_count);
-  }
-  top[0]->mutable_cpu_data()[0] = loss / get_normalizer(normalization_,
-                                                        valid_count);
-  if (top.size() == 2) {
-    top[1]->ShareData(prob_);
->>>>>>> 8e8d97d6
   }
 }
 
@@ -190,11 +155,10 @@
     const vector<Blob<Dtype>*>& top, const vector<bool>& propagate_down,
     const vector<Blob<Dtype>*>& bottom) {
   if (propagate_down[1]) {
-    LOG(FATAL)<< this->type()
-    << " Layer cannot backpropagate to label inputs.";
+    LOG(FATAL) <<
+        this->type() << " Layer cannot backpropagate to label inputs.";
   }
   if (propagate_down[0]) {
-<<<<<<< HEAD
     if (this->device_->backend() == BACKEND_CUDA) {
 #ifdef USE_CUDA
       Dtype* bottom_diff = bottom[0]->mutable_gpu_diff();
@@ -212,20 +176,17 @@
           CAFFE_CUDA_NUM_THREADS) (nthreads, top_data, label, bottom_diff,
           outer_num_, dim, inner_num_, has_ignore_label_,
           ignore_label_, counts);
-      const Dtype loss_weight = top[0]->cpu_diff()[0];
-      if (normalize_) {
-        Dtype count;
-        caffe_gpu_asum(nthreads, counts, &count);
-        caffe_gpu_scal(prob_.count(), loss_weight / count, bottom_diff);
-      } else {
-        caffe_gpu_scal(prob_.count(), loss_weight / outer_num_, bottom_diff);
+
+      Dtype valid_count = -1;
+      // Only launch another CUDA kernel if we actually need the count of valid
+      // outputs.
+      if (normalization_ == LossParameter_NormalizationMode_VALID &&
+          has_ignore_label_) {
+        caffe_gpu_asum(nthreads, counts, &valid_count);
       }
-      if (bottom.size() == 3) {
-        // TODO: Correct this for easy diff scaling
-        // std::cout << "Size: " << bottom[0]->count() << std::endl;
-        const Dtype* weight = bottom[2]->gpu_data();
-        caffe_gpu_mul(bottom[2]->count(), bottom_diff, weight, bottom_diff);
-      }
+      const Dtype loss_weight = top[0]->cpu_diff()[0] /
+      get_normalizer(normalization_, valid_count);
+      caffe_gpu_scal(prob_.count(), loss_weight , bottom_diff);
 #endif  // USE_CUDA
     } else {
 #ifdef USE_GREENTEA
@@ -238,7 +199,7 @@
       cl_mem prob_data = (cl_mem)(prob_.gpu_data());
       cl_mem top_data = (cl_mem)(top[0]->gpu_data());
       greentea_gpu_memcpy(prob_.count() * sizeof(Dtype),
-                          prob_data, 0, bottom_diff, 0, &ctx);
+          prob_data, 0, bottom_diff, 0, &ctx);
       cl_mem label = (cl_mem)(bottom[1]->gpu_data());
       const int_tp dim = prob_.count() / outer_num_;
       const int_tp nthreads = outer_num_ * inner_num_;
@@ -248,62 +209,25 @@
           CL_KERNEL_SELECT("softmax_loss_backward"));
       viennacl::ocl::enqueue(
           oclk_softmax_loss_backward(nthreads, WrapHandle(top_data, &ctx),
-                    WrapHandle(label, &ctx), WrapHandle(bottom_diff, &ctx),
-                    outer_num_, dim, inner_num_, has_ignore_label_ ? 1 : 0,
-                    ignore_label_, WrapHandle(counts, &ctx)),
+              WrapHandle(label, &ctx), WrapHandle(bottom_diff, &ctx),
+              outer_num_, dim, inner_num_, has_ignore_label_ ? 1 : 0,
+              ignore_label_, WrapHandle(counts, &ctx)),
           ctx.get_queue());
 
-      const Dtype loss_weight = top[0]->cpu_diff()[0];
-      if (normalize_) {
-        Dtype count;
+      Dtype valid_count = -1;
+      // Only launch another CUDA kernel if we actually need the count of valid
+      // outputs.
+      if (normalization_ == LossParameter_NormalizationMode_VALID &&
+          has_ignore_label_) {
         greentea_gpu_asum<Dtype>(this->device_->id(),
-            nthreads, counts, 0, &count);
-        if (count == 0) {
-          greentea_gpu_set<Dtype>(this->device_->id(),
-                           prob_.count(), 0.0, bottom_diff, 0);
-        } else {
-          greentea_gpu_scal<Dtype>(this->device_->id(),
-            prob_.count(), loss_weight / count, bottom_diff, 0);
-        }
-      } else {
-        greentea_gpu_scal<Dtype>(this->device_->id(),
-            prob_.count(), loss_weight / outer_num_, bottom_diff, 0);
+            nthreads, counts, 0, &valid_count);
       }
-      if (bottom.size() == 3) {
-        // TODO: Correct this for easy diff scaling
-        // std::cout << "Size: " << bottom[0]->count() << std::endl;
-        const cl_mem weight = (cl_mem)(bottom[2]->gpu_data());
-        greentea_gpu_mul<Dtype>(this->device_->id(),
-             bottom[2]->count(), bottom_diff, 0, weight, 0, bottom_diff, 0);
-      }
+      const Dtype loss_weight = top[0]->cpu_diff()[0] /
+      get_normalizer(normalization_, valid_count);
+      greentea_gpu_scal<Dtype>(this->device_->id(),
+          prob_.count(), loss_weight, bottom_diff, 0);
 #endif  // USE_GREENTEA
-=======
-    Dtype* bottom_diff = bottom[0]->mutable_gpu_diff();
-    const Dtype* prob_data = prob_.gpu_data();
-    const Dtype* top_data = top[0]->gpu_data();
-    caffe_gpu_memcpy(prob_.count() * sizeof(Dtype), prob_data, bottom_diff);
-    const Dtype* label = bottom[1]->gpu_data();
-    const int dim = prob_.count() / outer_num_;
-    const int nthreads = outer_num_ * inner_num_;
-    // Since this memory is never used for anything else,
-    // we use to to avoid allocating new GPU memory.
-    Dtype* counts = prob_.mutable_gpu_diff();
-    // NOLINT_NEXT_LINE(whitespace/operators)
-    SoftmaxLossBackwardGPU<Dtype><<<CAFFE_GET_BLOCKS(nthreads),
-        CAFFE_CUDA_NUM_THREADS>>>(nthreads, top_data, label, bottom_diff,
-        outer_num_, dim, inner_num_, has_ignore_label_, ignore_label_, counts);
-
-    Dtype valid_count = -1;
-    // Only launch another CUDA kernel if we actually need the count of valid
-    // outputs.
-    if (normalization_ == LossParameter_NormalizationMode_VALID &&
-        has_ignore_label_) {
-      caffe_gpu_asum(nthreads, counts, &valid_count);
->>>>>>> 8e8d97d6
-    }
-    const Dtype loss_weight = top[0]->cpu_diff()[0] /
-                              get_normalizer(normalization_, valid_count);
-    caffe_gpu_scal(prob_.count(), loss_weight , bottom_diff);
+    }
   }
 }
 
