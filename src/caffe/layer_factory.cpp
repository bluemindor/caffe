--- conflicted
+++ resolved
@@ -29,13 +29,10 @@
     return new ConcatLayer<Dtype>(param);
   } else if (type == "data") {
     return new DataLayer<Dtype>(param);
-<<<<<<< HEAD
   } else if (type == "hdf5_data") {
     return new HDF5DataLayer<Dtype>(param);
-=======
   } else if (type == "images") {
     return new ImagesLayer<Dtype>(param);
->>>>>>> 12783d07
   } else if (type == "dropout") {
     return new DropoutLayer<Dtype>(param);
   } else if (type == "euclidean_loss") {
