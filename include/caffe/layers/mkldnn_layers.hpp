#ifndef CAFFE_MKLDNN_LAYERS_HPP_
#define CAFFE_MKLDNN_LAYERS_HPP_

#include <string>
#include <vector>

#include "boost/enable_shared_from_this.hpp"
#include "caffe/blob.hpp"
#include "caffe/common.hpp"
#include "caffe/layers/base_conv_layer.hpp"
#include "caffe/layers/conv_layer.hpp"
#include "caffe/layers/inner_product_layer.hpp"
#include "caffe/layers/neuron_layer.hpp"
#include "caffe/proto/caffe.pb.h"
#include "caffe/mkldnn_memory.hpp"
#include "mkldnn.hpp"

using namespace mkldnn;

namespace caffe {

<<<<<<< HEAD
=======
// =====  CpuEngine =======================================
// cpu_engine singleton
class CpuEngine
{
public:
    static CpuEngine & Instance()
    {
        // I's thread-safe in C++11.
        static CpuEngine myInstance;
        return myInstance;
    }
    CpuEngine(CpuEngine const&) = delete;             // Copy construct
    CpuEngine(CpuEngine&&) = delete;                  // Move construct
    CpuEngine& operator=(CpuEngine const&) = delete;  // Copy assign
    CpuEngine& operator=(CpuEngine &&) = delete;      // Move assign

    engine & get_engine() { return _cpu_engine; }
protected:
    CpuEngine() : _cpu_engine(engine::cpu, 0) {}
    ~CpuEngine() {}
private:
    engine _cpu_engine;
};

// =====  MKLDNNBatchNormLayer =======================================
template <typename Dtype>
class MKLDNNBatchNormLayer : public Layer<Dtype> {
public:
    explicit MKLDNNBatchNormLayer(const LayerParameter& param)
            : Layer<Dtype>(param)
            , fwd_top_data    (NULL)
            , fwd_bottom_data (NULL)
            , BatchNormFwd_pd(NULL)
            , BatchNormFwd(NULL)
            , input_memory(NULL), output_memory(NULL)
            , scaleshift_memory(NULL), ws_memory(NULL)
        {}

    ~MKLDNNBatchNormLayer() {}
protected:
    virtual void LayerSetUp(const vector<Blob<Dtype>*>& bottom, const vector<Blob<Dtype>*>& top);
    virtual void Reshape(const vector<Blob<Dtype>*>& bottom, const vector<Blob<Dtype>*>& top);
    virtual inline const char* type() const { return "BatchNorm"; }
    virtual void Forward_cpu(const vector<Blob<Dtype>*>& bottom, const vector<Blob<Dtype>*>& top);
    virtual void Forward_gpu(const vector<Blob<Dtype>*>& bottom, const vector<Blob<Dtype>*>& top);
    virtual void Backward_cpu(const vector<Blob<Dtype>*>& top, const vector<bool>& propagate_down
                                , const vector<Blob<Dtype>*>& bottom);
    virtual void Backward_gpu(const vector<Blob<Dtype>*>& top, const vector<bool>& propagate_down
                                , const vector<Blob<Dtype>*>& bottom);
private:
    void InitBatchNorm(const vector<Blob<Dtype>*>& bottom, const vector<Blob<Dtype>*>& top);
    shared_ptr<MKLDNNData<Dtype> > fwd_top_data, fwd_bottom_data;
    shared_ptr<batch_normalization::primitive_desc> BatchNormFwd_pd;

    shared_ptr<batch_normalization> BatchNormFwd;
    shared_ptr<memory> input_memory, output_memory, scaleshift_memory, ws_memory;

    int32_t num_, width_, height_, channels_;
    Dtype eps_;
    bool use_weight_bias_, bias_term_;
};

>>>>>>> a04757a4
// =====  MKLDNNConvolutionLayer =======================================
template <typename Dtype>
class MKLDNNConvolutionLayer : public MKLDNNLayer<Dtype> , public ConvolutionLayer<Dtype> {
public:
    explicit MKLDNNConvolutionLayer(const LayerParameter& param);
    virtual ~MKLDNNConvolutionLayer() {}
protected:
    virtual void Forward_cpu(const vector<Blob<Dtype>*>& bottom, const vector<Blob<Dtype>*>& top);
    virtual void Forward_gpu(const vector<Blob<Dtype>*>& bottom, const vector<Blob<Dtype>*>& top);
    virtual void Backward_cpu(const vector<Blob<Dtype>*>& top, const vector<bool>& propagate_down
                                , const vector<Blob<Dtype>*>& bottom);
    virtual void Backward_gpu(const vector<Blob<Dtype>*>& top, const vector<bool>& propagate_down
                                , const vector<Blob<Dtype>*>& bottom);
    // Customized methods
    virtual void LayerSetUp(const vector<Blob<Dtype>*>& bottom, const vector<Blob<Dtype>*>& top);
    void Reshape(const vector<Blob<Dtype>*>& bottom, const vector<Blob<Dtype>*>& top);
private:
    virtual void compute_output_shape();
    virtual void init_properties(const vector<Blob<Dtype>*>& bottom, const vector<Blob<Dtype>*>& top);
    void InitConvolution(const vector<Blob<Dtype>*>& bottom, const vector<Blob<Dtype>*>& top);

    shared_ptr<MKLDNNData<Dtype> > fwd_bottom_data, fwd_top_data, fwd_weights_data, fwd_bias_data;
    shared_ptr<convolution::primitive_desc> convFwd_pd;
<<<<<<< HEAD
    MKLDNNPrimitive<Dtype> convFwd;
    shared_ptr<memory> output_memory;
    shared_ptr<primitive> input_primitive, weights_primitive, bias_primitive;
=======

    shared_ptr<convolution> convFwd;
    shared_ptr<memory> input_memory, weights_memory, bias_memory, output_memory;

>>>>>>> a04757a4
    int32_t width_, height_, width_out_, height_out_, kernel_w_, kernel_h_, stride_w_, stride_h_;
    int  pad_w_, pad_h_;
};

// =====  MKLDNNInnerProductLayer =======================================
template <typename Dtype>
class MKLDNNInnerProductLayer : public MKLDNNLayer<Dtype> , public InnerProductLayer<Dtype>  {
public:
    explicit MKLDNNInnerProductLayer(const LayerParameter& param);
    virtual ~MKLDNNInnerProductLayer();
protected:
    virtual void Forward_cpu(const vector<Blob<Dtype>*>& bottom, const vector<Blob<Dtype>*>& top);
    virtual void Forward_gpu(const vector<Blob<Dtype>*>& bottom, const vector<Blob<Dtype>*>& top);
    virtual void Backward_cpu(const vector<Blob<Dtype>*>& top, const vector<bool>& propagate_down
                                , const vector<Blob<Dtype>*>& bottom);
    virtual void Backward_gpu(const vector<Blob<Dtype>*>& top, const vector<bool>& propagate_down
                                , const vector<Blob<Dtype>*>& bottom);
    // Customized methods
    virtual void LayerSetUp(const vector<Blob<Dtype>*>& bottom, const vector<Blob<Dtype>*>& top);
    void Reshape(const vector<Blob<Dtype>*>& bottom, const vector<Blob<Dtype>*>& top);
private:
    void InitInnerProduct(const vector<Blob<Dtype>*>& bottom, const vector<Blob<Dtype>*>& top);

    shared_ptr<MKLDNNData<Dtype> > fwd_bottom_data, fwd_top_data, fwd_weights_data, fwd_bias_data;
    shared_ptr<inner_product::primitive_desc> ipFwd_pd;
<<<<<<< HEAD
    MKLDNNPrimitive<Dtype> ipFwd;
    shared_ptr<memory> output_memory;
    shared_ptr<primitive> input_primitive, weights_primitive, bias_primitive;
=======

    shared_ptr<inner_product> ipFwd;
    shared_ptr<memory> input_memory, weights_memory, bias_memory, output_memory;

>>>>>>> a04757a4
    int32_t w_, h_;
};


/**
 * @brief Normalize the input in a local region across feature maps.
 */

// =====  MKLDNNLRNLayer =======================================
template <typename Dtype>
class MKLDNNLRNLayer : public MKLDNNLayer<Dtype> , public Layer<Dtype>  {
public:
    explicit MKLDNNLRNLayer(const LayerParameter& param)
        : MKLDNNLayer<Dtype>(), Layer<Dtype>(param)
        , fwd_top_data(NULL), fwd_bottom_data (NULL)
        , lrnFwd_pd(NULL)
        , output_memory(NULL), scratch_(NULL), input_primitive(NULL)
        , alpha_(0.), beta_(0.), k_(0.)
        , size_(0), num_(0), width_(0), height_(0), channels_(0)
        {}
    virtual ~MKLDNNLRNLayer() {}
protected:
    virtual void LayerSetUp(const vector<Blob<Dtype>*>& bottom, const vector<Blob<Dtype>*>& top);
    virtual void Reshape(const vector<Blob<Dtype>*>& bottom, const vector<Blob<Dtype>*>& top);
    virtual void Forward_cpu(const vector<Blob<Dtype>*>& bottom, const vector<Blob<Dtype>*>& top);
    virtual void Backward_cpu(const vector<Blob<Dtype>*>& top, const vector<bool>& propagate_down
                                , const vector<Blob<Dtype>*>& bottom);
    virtual void Forward_gpu(const vector<Blob<Dtype>*>& bottom, const vector<Blob<Dtype>*>& top);
    virtual void Backward_gpu(const vector<Blob<Dtype>*>& top, const vector<bool>& propagate_down
                                , const vector<Blob<Dtype>*>& bottom);

    virtual inline const char* type() const { return "LRN"; }
    virtual inline int ExactNumBottomBlobs() const { return 1; }
    virtual inline int ExactNumTopBlobs() const { return 1; }
private:
    void InitLRN(const vector<Blob<Dtype>*>& bottom, const vector<Blob<Dtype>*>& top);

    shared_ptr<MKLDNNData<Dtype> > fwd_top_data, fwd_bottom_data;
    shared_ptr<lrn::primitive_desc> lrnFwd_pd;
    MKLDNNPrimitive<Dtype> lrnFwd;
    shared_ptr<memory> output_memory, scratch_;
    shared_ptr<primitive> input_primitive;
    Dtype alpha_, beta_, k_;
    int size_, num_, width_, height_, channels_;
};

// ===== MKLDNNPoolingLayer =======================================
template <typename Dtype>
class MKLDNNPoolingLayer : public MKLDNNLayer<Dtype>, public Layer<Dtype>  {
public:
    explicit MKLDNNPoolingLayer(const LayerParameter& param)
            : MKLDNNLayer<Dtype>(), Layer<Dtype>(param)
            , fwd_bottom_data(NULL), fwd_top_data(NULL)
            , poolingFwd_pd(NULL)
            , indices_pd(NULL)
            , indices_memory(NULL), output_memory(NULL), input_primitive(NULL)
            , num_(0), channels_(0), width_(0), height_(0), width_out_(0), height_out_(0)
            , kernel_w_(0), kernel_h_(0), stride_w_(0), stride_h_(0)
            , pad_w_(0), pad_h_(0)
            , global_pooling_(false)
            {}
    ~MKLDNNPoolingLayer() {}
protected:
    virtual void LayerSetUp(const vector<Blob<Dtype>*>& bottom, const vector<Blob<Dtype>*>& top);
    virtual void Reshape(const vector<Blob<Dtype>*>& bottom, const vector<Blob<Dtype>*>& top);

    virtual inline const char* type() const { return "Pooling"; }
    virtual inline int ExactNumBottomBlobs() const { return 1; }
    virtual inline int MinTopBlobs() const { return 1; }
    // MAX POOL layers can output an extra top blob for the mask;
    // others can only output the pooled inputs.
    virtual inline int MaxTopBlobs() const {
        return (this->layer_param_.pooling_param().pool() == PoolingParameter_PoolMethod_MAX) ? 2 : 1;
    }
protected:
    virtual void Forward_cpu(const vector<Blob<Dtype>*>& bottom, const vector<Blob<Dtype>*>& top);
    virtual void Forward_gpu(const vector<Blob<Dtype>*>& bottom, const vector<Blob<Dtype>*>& top);
    virtual void Backward_cpu(const vector<Blob<Dtype>*>& top,const vector<bool>& propagate_down
                                ,const vector<Blob<Dtype>*>& bottom);
    virtual void Backward_gpu(const vector<Blob<Dtype>*>& top, const vector<bool>& propagate_down
                                ,const vector<Blob<Dtype>*>& bottom);

private:
    void InitPooling(const vector<Blob<Dtype>*>& bottom, const vector<Blob<Dtype>*>& top);

<<<<<<< HEAD
    shared_ptr<MKLDNNData<Dtype> > fwd_bottom_data, fwd_top_data;
=======
    int32_t num_, channels_, width_, height_, width_out_, height_out_;
    int32_t kernel_w_, kernel_h_;
    int32_t stride_w_, stride_h_;
    int32_t  pad_w_, pad_h_;

    Blob<int32_t> max_idx_;
    bool global_pooling_;

    shared_ptr<MKLDNNData<Dtype> > fwd_top_data, fwd_bottom_data;
>>>>>>> a04757a4
    shared_ptr<pooling::primitive_desc> poolingFwd_pd;
    MKLDNNPrimitive<Dtype> poolingFwd;
    shared_ptr<memory::primitive_desc> indices_pd;
    shared_ptr<memory> indices_memory, output_memory;
    shared_ptr<primitive> input_primitive;
    int32_t num_, channels_, width_, height_, width_out_, height_out_;
    int32_t kernel_w_, kernel_h_, stride_w_, stride_h_;
    int32_t  pad_w_, pad_h_;
    Blob<int32_t> max_idx_;
    bool global_pooling_;
};

// =====  MKLDNNReLULayer =======================================
template <typename Dtype>
class MKLDNNReLULayer : public MKLDNNLayer<Dtype> , public NeuronLayer<Dtype>  {
public:
    /**
    * @param param provides ReLUParameter relu_param,
    *     with ReLULayer options:
    *   - negative_slope (\b optional, default 0).
    *     the value @f$ \nu @f$ by which negative values are multiplied.
    */
    explicit MKLDNNReLULayer(const LayerParameter& param)
            : MKLDNNLayer<Dtype>(), NeuronLayer<Dtype>(param)
            , fwd_top_data(NULL), fwd_bottom_data (NULL)
            , reluFwd_pd(NULL), output_memory(NULL)
            , input_primitive(NULL)
            , num_(0), width_(0), height_(0), channels_(0)
            {}
    ~MKLDNNReLULayer() {}
protected:
    virtual void LayerSetUp(const vector<Blob<Dtype>*>& bottom, const vector<Blob<Dtype>*>& top);
    virtual void Reshape(const vector<Blob<Dtype>*>& bottom, const vector<Blob<Dtype>*>& top);
    virtual inline const char* type() const { return "ReLU"; }
    virtual void Forward_cpu(const vector<Blob<Dtype>*>& bottom, const vector<Blob<Dtype>*>& top);
    virtual void Forward_gpu(const vector<Blob<Dtype>*>& bottom, const vector<Blob<Dtype>*>& top);
    virtual void Backward_cpu(const vector<Blob<Dtype>*>& top, const vector<bool>& propagate_down
                                , const vector<Blob<Dtype>*>& bottom);
    virtual void Backward_gpu(const vector<Blob<Dtype>*>& top, const vector<bool>& propagate_down
                                , const vector<Blob<Dtype>*>& bottom);
private:
    void InitReLU(const vector<Blob<Dtype>*>& bottom, const vector<Blob<Dtype>*>& top);

    shared_ptr<MKLDNNData<Dtype> > fwd_top_data, fwd_bottom_data;
    shared_ptr<relu::primitive_desc> reluFwd_pd;
<<<<<<< HEAD
    MKLDNNPrimitive<Dtype> reluFwd;
    shared_ptr<memory> output_memory;
    shared_ptr<primitive> input_primitive;
=======

    shared_ptr<relu> reluFwd;
    shared_ptr<memory> input_memory, output_memory;

>>>>>>> a04757a4
    int32_t num_, width_, height_, channels_;
};

}  // namespace caffe
#endif  // #ifndef CAFFE_MKLDNN_LAYERS_HPP_<|MERGE_RESOLUTION|>--- conflicted
+++ resolved
@@ -19,44 +19,17 @@
 
 namespace caffe {
 
-<<<<<<< HEAD
-=======
-// =====  CpuEngine =======================================
-// cpu_engine singleton
-class CpuEngine
-{
-public:
-    static CpuEngine & Instance()
-    {
-        // I's thread-safe in C++11.
-        static CpuEngine myInstance;
-        return myInstance;
-    }
-    CpuEngine(CpuEngine const&) = delete;             // Copy construct
-    CpuEngine(CpuEngine&&) = delete;                  // Move construct
-    CpuEngine& operator=(CpuEngine const&) = delete;  // Copy assign
-    CpuEngine& operator=(CpuEngine &&) = delete;      // Move assign
-
-    engine & get_engine() { return _cpu_engine; }
-protected:
-    CpuEngine() : _cpu_engine(engine::cpu, 0) {}
-    ~CpuEngine() {}
-private:
-    engine _cpu_engine;
-};
-
 // =====  MKLDNNBatchNormLayer =======================================
 template <typename Dtype>
-class MKLDNNBatchNormLayer : public Layer<Dtype> {
+class MKLDNNBatchNormLayer : public MKLDNNLayer<Dtype> , public Layer<Dtype> {
 public:
     explicit MKLDNNBatchNormLayer(const LayerParameter& param)
             : Layer<Dtype>(param)
             , fwd_top_data    (NULL)
             , fwd_bottom_data (NULL)
             , BatchNormFwd_pd(NULL)
-            , BatchNormFwd(NULL)
-            , input_memory(NULL), output_memory(NULL)
-            , scaleshift_memory(NULL), ws_memory(NULL)
+            , output_memory(NULL), scaleshift_memory(NULL), ws_memory(NULL)
+            , input_primitive(NULL)
         {}
 
     ~MKLDNNBatchNormLayer() {}
@@ -75,15 +48,15 @@
     shared_ptr<MKLDNNData<Dtype> > fwd_top_data, fwd_bottom_data;
     shared_ptr<batch_normalization::primitive_desc> BatchNormFwd_pd;
 
-    shared_ptr<batch_normalization> BatchNormFwd;
-    shared_ptr<memory> input_memory, output_memory, scaleshift_memory, ws_memory;
+    MKLDNNPrimitive<Dtype> BatchNormFwd;
+    shared_ptr<memory> output_memory, scaleshift_memory, ws_memory;
+    shared_ptr<primitive> input_primitive;
 
     int32_t num_, width_, height_, channels_;
     Dtype eps_;
     bool use_weight_bias_, bias_term_;
 };
 
->>>>>>> a04757a4
 // =====  MKLDNNConvolutionLayer =======================================
 template <typename Dtype>
 class MKLDNNConvolutionLayer : public MKLDNNLayer<Dtype> , public ConvolutionLayer<Dtype> {
@@ -107,16 +80,9 @@
 
     shared_ptr<MKLDNNData<Dtype> > fwd_bottom_data, fwd_top_data, fwd_weights_data, fwd_bias_data;
     shared_ptr<convolution::primitive_desc> convFwd_pd;
-<<<<<<< HEAD
     MKLDNNPrimitive<Dtype> convFwd;
     shared_ptr<memory> output_memory;
     shared_ptr<primitive> input_primitive, weights_primitive, bias_primitive;
-=======
-
-    shared_ptr<convolution> convFwd;
-    shared_ptr<memory> input_memory, weights_memory, bias_memory, output_memory;
-
->>>>>>> a04757a4
     int32_t width_, height_, width_out_, height_out_, kernel_w_, kernel_h_, stride_w_, stride_h_;
     int  pad_w_, pad_h_;
 };
@@ -142,16 +108,9 @@
 
     shared_ptr<MKLDNNData<Dtype> > fwd_bottom_data, fwd_top_data, fwd_weights_data, fwd_bias_data;
     shared_ptr<inner_product::primitive_desc> ipFwd_pd;
-<<<<<<< HEAD
     MKLDNNPrimitive<Dtype> ipFwd;
     shared_ptr<memory> output_memory;
     shared_ptr<primitive> input_primitive, weights_primitive, bias_primitive;
-=======
-
-    shared_ptr<inner_product> ipFwd;
-    shared_ptr<memory> input_memory, weights_memory, bias_memory, output_memory;
-
->>>>>>> a04757a4
     int32_t w_, h_;
 };
 
@@ -237,19 +196,7 @@
 private:
     void InitPooling(const vector<Blob<Dtype>*>& bottom, const vector<Blob<Dtype>*>& top);
 
-<<<<<<< HEAD
     shared_ptr<MKLDNNData<Dtype> > fwd_bottom_data, fwd_top_data;
-=======
-    int32_t num_, channels_, width_, height_, width_out_, height_out_;
-    int32_t kernel_w_, kernel_h_;
-    int32_t stride_w_, stride_h_;
-    int32_t  pad_w_, pad_h_;
-
-    Blob<int32_t> max_idx_;
-    bool global_pooling_;
-
-    shared_ptr<MKLDNNData<Dtype> > fwd_top_data, fwd_bottom_data;
->>>>>>> a04757a4
     shared_ptr<pooling::primitive_desc> poolingFwd_pd;
     MKLDNNPrimitive<Dtype> poolingFwd;
     shared_ptr<memory::primitive_desc> indices_pd;
@@ -295,16 +242,9 @@
 
     shared_ptr<MKLDNNData<Dtype> > fwd_top_data, fwd_bottom_data;
     shared_ptr<relu::primitive_desc> reluFwd_pd;
-<<<<<<< HEAD
     MKLDNNPrimitive<Dtype> reluFwd;
     shared_ptr<memory> output_memory;
     shared_ptr<primitive> input_primitive;
-=======
-
-    shared_ptr<relu> reluFwd;
-    shared_ptr<memory> input_memory, output_memory;
-
->>>>>>> a04757a4
     int32_t num_, width_, height_, channels_;
 };
 
