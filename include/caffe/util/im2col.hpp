#ifndef _CAFFE_UTIL_IM2COL_HPP_
#define _CAFFE_UTIL_IM2COL_HPP_

namespace caffe {

<<<<<<< HEAD
template<typename Dtype>
void im2col_cpu(const Dtype* data_im, const int channels, const int height,
                const int width, const int kernel_h, const int kernel_w,
                const int pad_h, const int pad_w, const int stride_h,
                const int stride_w, Dtype* data_col);

template<typename Dtype>
void col2im_cpu(const Dtype* data_col, const int channels, const int height,
                const int width, const int patch_h, const int patch_w,
                const int pad_h, const int pad_w, const int stride_h,
                const int stride_w, Dtype* data_im);

template<typename Dtype>
void im2col_sk_gpu(const Dtype* data_im, const int channels, const int height,
                const int width, const int kernel_h, const int kernel_w,
                const int pad_h, const int pad_w, const int stride_h,
                const int stride_w, const int kstride_h, const int kstride_w,
                Dtype* data_col);

template<typename Dtype>
void im2col_gpu(const Dtype* data_im, const int channels, const int height,
                const int width, const int kernel_h, const int kernel_w,
                const int pad_h, const int pad_w, const int stride_h,
                const int stride_w, Dtype* data_col);

template<typename Dtype>
void col2im_sk_gpu(const Dtype* data_col, const int channels, const int height,
               const int width, const int patch_h, const int patch_w,
               const int pad_h, const int pad_w, const int stride_h,
               const int stride_w, const int kstride_h, const int kstride_w,
               Dtype* data_im);

template<typename Dtype>
void col2im_gpu(const Dtype* data_col, const int channels, const int height,
                const int width, const int patch_h, const int patch_w,
                const int pad_h, const int pad_w, const int stride_h,
                const int stride_w, Dtype* data_im);


template <typename Dtype>
void im2col_nd_gpu(const Dtype* data_im, const int num_spatial_axes,
    const int num_kernels, const int* im_shape, const int* col_shape,
    const int* kernel_shape, const int* pad, const int* stride,
    const int* kstride, Dtype* data_col);
=======
template <typename Dtype>
void im2col_nd_cpu(const Dtype* data_im, const int num_spatial_axes,
    const int* im_shape, const int* col_shape,
    const int* kernel_shape, const int* pad, const int* stride,
    Dtype* data_col);

template <typename Dtype>
void im2col_cpu(const Dtype* data_im, const int channels,
    const int height, const int width, const int kernel_h, const int kernel_w,
    const int pad_h, const int pad_w, const int stride_h,
    const int stride_w, Dtype* data_col);

template <typename Dtype>
void col2im_nd_cpu(const Dtype* data_col, const int num_spatial_axes,
    const int* im_shape, const int* col_shape,
    const int* kernel_shape, const int* pad, const int* stride,
    Dtype* data_im);

template <typename Dtype>
void col2im_cpu(const Dtype* data_col, const int channels,
    const int height, const int width, const int patch_h, const int patch_w,
    const int pad_h, const int pad_w, const int stride_h,
    const int stride_w, Dtype* data_im);

template <typename Dtype>
void im2col_nd_gpu(const Dtype* data_im, const int num_spatial_axes,
    const int col_size, const int* im_shape, const int* col_shape,
    const int* kernel_shape, const int* pad, const int* stride,
    Dtype* data_col);

template <typename Dtype>
void im2col_gpu(const Dtype* data_im, const int channels,
    const int height, const int width, const int kernel_h, const int kernel_w,
    const int pad_h, const int pad_w, const int stride_h,
    const int stride_w, Dtype* data_col);
>>>>>>> 2e1c1cb7

template <typename Dtype>
void col2im_nd_gpu(const Dtype* data_col, const int num_spatial_axes,
    const int im_size, const int* im_shape, const int* col_shape,
    const int* kernel_shape, const int* pad, const int* stride,
<<<<<<< HEAD
    const int* kstride, Dtype* data_im);

=======
    Dtype* data_im);

template <typename Dtype>
void col2im_gpu(const Dtype* data_col, const int channels,
    const int height, const int width, const int patch_h, const int patch_w,
    const int pad_h, const int pad_w, const int stride_h,
    const int stride_w, Dtype* data_im);
>>>>>>> 2e1c1cb7

}  // namespace caffe

#endif  // CAFFE_UTIL_IM2COL_HPP_<|MERGE_RESOLUTION|>--- conflicted
+++ resolved
@@ -3,7 +3,6 @@
 
 namespace caffe {
 
-<<<<<<< HEAD
 template<typename Dtype>
 void im2col_cpu(const Dtype* data_im, const int channels, const int height,
                 const int width, const int kernel_h, const int kernel_w,
@@ -18,10 +17,10 @@
 
 template<typename Dtype>
 void im2col_sk_gpu(const Dtype* data_im, const int channels, const int height,
-                const int width, const int kernel_h, const int kernel_w,
-                const int pad_h, const int pad_w, const int stride_h,
-                const int stride_w, const int kstride_h, const int kstride_w,
-                Dtype* data_col);
+                   const int width, const int kernel_h, const int kernel_w,
+                   const int pad_h, const int pad_w, const int stride_h,
+                   const int stride_w, const int kstride_h, const int kstride_w,
+                   Dtype* data_col);
 
 template<typename Dtype>
 void im2col_gpu(const Dtype* data_im, const int channels, const int height,
@@ -31,10 +30,10 @@
 
 template<typename Dtype>
 void col2im_sk_gpu(const Dtype* data_col, const int channels, const int height,
-               const int width, const int patch_h, const int patch_w,
-               const int pad_h, const int pad_w, const int stride_h,
-               const int stride_w, const int kstride_h, const int kstride_w,
-               Dtype* data_im);
+                   const int width, const int patch_h, const int patch_w,
+                   const int pad_h, const int pad_w, const int stride_h,
+                   const int stride_w, const int kstride_h, const int kstride_w,
+                   Dtype* data_im);
 
 template<typename Dtype>
 void col2im_gpu(const Dtype* data_col, const int channels, const int height,
@@ -42,66 +41,24 @@
                 const int pad_h, const int pad_w, const int stride_h,
                 const int stride_w, Dtype* data_im);
 
+template<typename Dtype>
+void im2col_nd_gpu(const Dtype* data_im, const int num_spatial_axes,
+                   const int num_kernels, const int* im_shape,
+                   const int* col_shape, const int* kernel_shape,
+                   const int* pad, const int* stride, const int* kstride,
+                   Dtype* data_col);
 
-template <typename Dtype>
-void im2col_nd_gpu(const Dtype* data_im, const int num_spatial_axes,
-    const int num_kernels, const int* im_shape, const int* col_shape,
-    const int* kernel_shape, const int* pad, const int* stride,
-    const int* kstride, Dtype* data_col);
-=======
-template <typename Dtype>
-void im2col_nd_cpu(const Dtype* data_im, const int num_spatial_axes,
-    const int* im_shape, const int* col_shape,
-    const int* kernel_shape, const int* pad, const int* stride,
-    Dtype* data_col);
+template<typename Dtype>
+void col2im_nd_gpu(const Dtype* data_col, const int num_spatial_axes,
+                   const int im_size, const int* im_shape, const int* col_shape,
+                   const int* kernel_shape, const int* pad, const int* stride,
+                   const int* kstride, Dtype* data_im);
 
-template <typename Dtype>
-void im2col_cpu(const Dtype* data_im, const int channels,
-    const int height, const int width, const int kernel_h, const int kernel_w,
-    const int pad_h, const int pad_w, const int stride_h,
-    const int stride_w, Dtype* data_col);
-
-template <typename Dtype>
-void col2im_nd_cpu(const Dtype* data_col, const int num_spatial_axes,
-    const int* im_shape, const int* col_shape,
-    const int* kernel_shape, const int* pad, const int* stride,
-    Dtype* data_im);
-
-template <typename Dtype>
-void col2im_cpu(const Dtype* data_col, const int channels,
-    const int height, const int width, const int patch_h, const int patch_w,
-    const int pad_h, const int pad_w, const int stride_h,
-    const int stride_w, Dtype* data_im);
-
-template <typename Dtype>
-void im2col_nd_gpu(const Dtype* data_im, const int num_spatial_axes,
-    const int col_size, const int* im_shape, const int* col_shape,
-    const int* kernel_shape, const int* pad, const int* stride,
-    Dtype* data_col);
-
-template <typename Dtype>
-void im2col_gpu(const Dtype* data_im, const int channels,
-    const int height, const int width, const int kernel_h, const int kernel_w,
-    const int pad_h, const int pad_w, const int stride_h,
-    const int stride_w, Dtype* data_col);
->>>>>>> 2e1c1cb7
-
-template <typename Dtype>
-void col2im_nd_gpu(const Dtype* data_col, const int num_spatial_axes,
-    const int im_size, const int* im_shape, const int* col_shape,
-    const int* kernel_shape, const int* pad, const int* stride,
-<<<<<<< HEAD
-    const int* kstride, Dtype* data_im);
-
-=======
-    Dtype* data_im);
-
-template <typename Dtype>
-void col2im_gpu(const Dtype* data_col, const int channels,
-    const int height, const int width, const int patch_h, const int patch_w,
-    const int pad_h, const int pad_w, const int stride_h,
-    const int stride_w, Dtype* data_im);
->>>>>>> 2e1c1cb7
+template<typename Dtype>
+void col2im_gpu(const Dtype* data_col, const int channels, const int height,
+                const int width, const int patch_h, const int patch_w,
+                const int pad_h, const int pad_w, const int stride_h,
+                const int stride_w, Dtype* data_im);
 
 }  // namespace caffe
 
